import { Body, Controller, Post, Res, UseGuards } from '@nestjs/common';
import {
    ApiBody,
    ApiProduces,
    ApiResponse,
    ApiSecurity,
    ApiTags,
} from '@nestjs/swagger';
import { Response } from 'express';
import * as QRCode from 'qrcode';
import { JwtAuthGuard } from '../../auth/auth.guard';
import { Token, TokenPayload } from '../../auth/token.decorator';
import { Oid4vciService } from '../../issuer/oid4vci/oid4vci.service';
import { ResponseType } from '../../verifier/oid4vp/dto/presentation-request.dto';
import {
    OfferRequestDto,
    OfferResponse,
} from '../oid4vci/dto/offer-request.dto';

@ApiTags('Issuer management')
@UseGuards(JwtAuthGuard)
@ApiSecurity('oauth2')
@Controller('issuer-management')
export class IssuerManagementController {
    constructor(private readonly oid4vciService: Oid4vciService) {}

    /**
     * Create an offer for a credential.
     * @param res
     * @param body
     */
    @ApiResponse({
        description: 'JSON response',
        status: 201,
        //TODO: do not use type, otherwhise the response can not deal with both JSON and PNG.
        type: OfferResponse,
        content: {
            'application/json': { schema: { type: 'object' } },
            'image/png': { schema: { type: 'string', format: 'binary' } },
        },
    })
    @ApiProduces('application/json', 'image/png')
    @ApiBody({
        type: OfferRequestDto,
        examples: {
            qrcode: {
                summary: 'QR-Code Example',
                value: {
                    response_type: ResponseType.QRCode,
                    issuanceId: 'pid',
                } as OfferRequestDto,
            },
            uri: {
                summary: 'URI',
                value: {
                    response_type: ResponseType.URI,
                    issuanceId: 'pid',
                } as OfferRequestDto,
            },
<<<<<<< HEAD
            authfixed: {
                summary: 'Auth flow with fixed session',
                value: {
                    response_type: ResponseType.QRCode,
                    issuanceId: 'pid',
                    session: 'fd3ebf28-8ad6-4909-8a7a-a739c2c412c0',
=======
            override: {
                summary: 'Override',
                value: {
                    response_type: ResponseType.QRCode,
                    issuanceId: 'pid-none',
                    claims: {
                        pid: {
                            given_name: 'Max',
                        },
                    },
>>>>>>> b295cc94
                } as OfferRequestDto,
            },
        },
    })
    @Post('offer')
    async getOffer(
        @Res() res: Response,
        @Body() body: OfferRequestDto,
        @Token() user: TokenPayload,
    ) {
        // For now, we'll just pass the body to the service as before
        // You can modify the service later to accept user information if needed
        const values = await this.oid4vciService.createOffer(
            body,
            user,
            user.sub,
        );

        if (body.response_type === ResponseType.QRCode) {
            // Generate QR code as a PNG buffer
            const qrCodeBuffer = await QRCode.toBuffer(values.uri);

            // Set the response content type to image/png
            res.setHeader('Content-Type', 'image/png');

            // Send the QR code image as the response
            res.send(qrCodeBuffer);
        } else {
            res.send(values);
        }
    }
}<|MERGE_RESOLUTION|>--- conflicted
+++ resolved
@@ -57,14 +57,14 @@
                     issuanceId: 'pid',
                 } as OfferRequestDto,
             },
-<<<<<<< HEAD
             authfixed: {
                 summary: 'Auth flow with fixed session',
                 value: {
                     response_type: ResponseType.QRCode,
                     issuanceId: 'pid',
                     session: 'fd3ebf28-8ad6-4909-8a7a-a739c2c412c0',
-=======
+                } as OfferRequestDto,
+            },
             override: {
                 summary: 'Override',
                 value: {
@@ -75,7 +75,6 @@
                             given_name: 'Max',
                         },
                     },
->>>>>>> b295cc94
                 } as OfferRequestDto,
             },
         },
